--- conflicted
+++ resolved
@@ -42,12 +42,8 @@
 mkdocs = "^1.0"
 mkdocs-material = "^4.0"
 black = {version = "^19.3b0",allows-prereleases = true}
-<<<<<<< HEAD
-uvicorn = "^0.7.1"
-=======
 uvicorn = "^0.8.6"
 aiosqlite = "^0.10.0"
->>>>>>> 7d9e17e2
 
 [tool.poetry.extras]
 full = ["apispec","pyyaml","python-forge","sqlalchemy","databases"]
